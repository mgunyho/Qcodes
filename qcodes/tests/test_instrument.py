--- conflicted
+++ resolved
@@ -3,11 +3,7 @@
 """
 import weakref
 from unittest import TestCase
-<<<<<<< HEAD
-from qcodes.instrument.base import Instrument, find_or_create_instrument
-=======
-from qcodes.instrument.base import Instrument, InstrumentBase
->>>>>>> 700e0cba
+from qcodes.instrument.base import Instrument, InstrumentBase, find_or_create_instrument
 from .instrument_mocks import DummyInstrument, MockParabola
 from qcodes.instrument.parameter import Parameter
 import gc
@@ -125,7 +121,6 @@
         self.assertNotIn('value', snapshot['parameters']['no_snapshot_value'])
 
 
-<<<<<<< HEAD
 class TestFindOrCreateInstrument(TestCase):
     """Tests for find_or_create_instrument function"""
 
@@ -188,7 +183,8 @@
         self.assertNotIn(instr_ref, Instrument._all_instruments.values())
 
         instr_2.close()
-=======
+
+
 class TestInstrumentBase(TestCase):
     """
     This class contains tests that are relevant to the InstrumentBase class.
@@ -209,5 +205,4 @@
         self.assertEqual('instr', snapshot['name'])
 
         self.assertIn('__class__', snapshot)
-        self.assertIn('InstrumentBase', snapshot['__class__'])
->>>>>>> 700e0cba
+        self.assertIn('InstrumentBase', snapshot['__class__'])