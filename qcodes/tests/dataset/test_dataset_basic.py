--- conflicted
+++ resolved
@@ -1,11 +1,8 @@
 import itertools
 from copy import copy
 import re
-<<<<<<< HEAD
 from unittest.mock import patch
-=======
 import random
->>>>>>> 36d76ccf
 
 import pytest
 import numpy as np
@@ -623,7 +620,6 @@
         assert expected == ds_with_vals.get_data(self.x, start=start, end=end)
 
 
-<<<<<<< HEAD
 def test_mark_complete_is_deprecated_and_marks_as_completed(experiment):
     """Test that the deprecated `mark_complete` calls `mark_completed`"""
     ds = DataSet()
@@ -631,7 +627,8 @@
     with patch.object(ds, 'mark_completed', autospec=True) as mark_completed:
         pytest.deprecated_call(ds.mark_complete)
         mark_completed.assert_called_once()
-=======
+
+
 @given(start=hst.one_of(hst.integers(1, 10**3), hst.none()),
        end=hst.one_of(hst.integers(1, 10**3), hst.none()))
 def test_get_parameter_data(scalar_dataset, start, end):
@@ -941,4 +938,3 @@
                     expected_values[name][i] = \
                         expected_values[name][i][start - 1:end]
     return start, end
->>>>>>> 36d76ccf
